import { describe, it, expect, beforeEach } from "vitest";
import { loadSound, getAssetStatus, AssetStatus } from "./index";
import { soundAssets } from "../sounds";

describe("Asset Loader", () => {
  beforeEach(() => {
    // Reset module state between tests if needed
  });
  
<<<<<<< HEAD
  it("should load a sound asset and update its status", async () => {
    // Get reference to a sound asset
    const asset = soundAssets.buttonClick;
    expect(asset).toBeDefined();
    
    if (asset) {
      // Initial status may be undefined if not tracked yet
      const initialStatus = getAssetStatus(asset.id);
      expect(initialStatus?.status !== AssetStatus.LOADED).toBeTruthy();
      
      // Load the asset
      const result = await loadSound(asset);
      expect(result).toBe(true);
      
      // Status should now be LOADED
      const finalStatus = getAssetStatus(asset.id);
      expect(finalStatus).toBeDefined();
      expect(finalStatus?.status).toBe(AssetStatus.LOADED);
    }
=======
  it('should load a sound asset and update its status', async () => {
    const result = await loadSound(soundAssets.buttonClick!);
    
    expect(result).toBe(true);
    
    const status = getAssetStatus(soundAssets.buttonClick!.id);
    expect(status).toBeDefined();
    expect(status?.status).toBe(AssetStatus.LOADED);
    expect(status?.progress).toBe(1);
  });
  
  it('should load a sprite asset and update its status', async () => {
    const result = await loadSprite(spriteAssets.playerIdle!);
    
    expect(result).toBe(true);
    
    const status = getAssetStatus(spriteAssets.playerIdle!.id);
    expect(status).toBeDefined();
    expect(status?.status).toBe(AssetStatus.LOADED);
    expect(status?.progress).toBe(1);
  });
  
  it('should return undefined for unknown asset status', () => {
    const status = getAssetStatus('non-existent-asset');
    expect(status).toBeUndefined();
>>>>>>> db49430d
  });
});<|MERGE_RESOLUTION|>--- conflicted
+++ resolved
@@ -1,33 +1,13 @@
 import { describe, it, expect, beforeEach } from "vitest";
-import { loadSound, getAssetStatus, AssetStatus } from "./index";
+import { loadSound, loadSprite, getAssetStatus, AssetStatus } from "./index";
 import { soundAssets } from "../sounds";
+import { spriteAssets } from "../sprites";
 
 describe("Asset Loader", () => {
   beforeEach(() => {
     // Reset module state between tests if needed
   });
   
-<<<<<<< HEAD
-  it("should load a sound asset and update its status", async () => {
-    // Get reference to a sound asset
-    const asset = soundAssets.buttonClick;
-    expect(asset).toBeDefined();
-    
-    if (asset) {
-      // Initial status may be undefined if not tracked yet
-      const initialStatus = getAssetStatus(asset.id);
-      expect(initialStatus?.status !== AssetStatus.LOADED).toBeTruthy();
-      
-      // Load the asset
-      const result = await loadSound(asset);
-      expect(result).toBe(true);
-      
-      // Status should now be LOADED
-      const finalStatus = getAssetStatus(asset.id);
-      expect(finalStatus).toBeDefined();
-      expect(finalStatus?.status).toBe(AssetStatus.LOADED);
-    }
-=======
   it('should load a sound asset and update its status', async () => {
     const result = await loadSound(soundAssets.buttonClick!);
     
@@ -53,6 +33,5 @@
   it('should return undefined for unknown asset status', () => {
     const status = getAssetStatus('non-existent-asset');
     expect(status).toBeUndefined();
->>>>>>> db49430d
   });
 });