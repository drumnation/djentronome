--- conflicted
+++ resolved
@@ -1,7 +1,3 @@
-<<<<<<< HEAD
-
-=======
->>>>>>> 408c01ed
 # Packages Directory
 
 This directory contains all shared libraries and modules used throughout the Djentronome project. Each package follows a consistent structure and is published internally using workspace dependencies.
@@ -42,22 +38,16 @@
 | `core-audio` | Audio processing foundations | Handling audio playback and processing |
 | `core-graphics` | Graphics processing foundations | Rendering and visual systems |
 | `core-logic` | Core game logic and rules | Gameplay mechanics |
-<<<<<<< HEAD
-=======
 | `core-midi` | MIDI device communication | Web MIDI API integration for drum kit input |
->>>>>>> 408c01ed
 | `debug` | Debugging utilities | Development tools |
 | `ecs` | Entity Component System | Game architecture |
 | `game-core` | Central game mechanics | Core gameplay elements |
 | `game-loop` | Game loop implementation | Animation and update cycle |
 | `game-state` | State management for game | Global and local state |
 | `input` | Input handling systems | Controllers, MIDI, keyboard |
-<<<<<<< HEAD
-=======
 | `latency-calibration` | Input latency measurement and compensation | Timing calibration |
 | `pattern-loader` | Rhythm pattern loading and parsing | Game pattern management |
 | `rhythm-engine` | Core rhythm game mechanics | Hit detection, scoring, gameplay |
->>>>>>> 408c01ed
 | `sound` | Sound effects and music | Audio playback |
 | `test-utils` | Testing utilities | Test helpers |
 | `ui` | UI component library | Reusable UI elements |
@@ -69,28 +59,19 @@
 - **core-audio**: Audio processing, Web Audio API integration, timing synchronization
 - **core-graphics**: Rendering foundations, canvas management
 - **core-logic**: Game rules, scoring mechanics, difficulty handling
-<<<<<<< HEAD
-=======
 - **core-midi**: MIDI device connection, message parsing, event handling
->>>>>>> 408c01ed
 
 ### Gameplay Packages
 - **game-core**: Central gameplay mechanics, note handling, gameplay rules
 - **game-loop**: Animation loop, frame timing, performance optimization
 - **game-state**: State management (using Zustand), gameplay progression
 - **ecs**: Entity Component System for managing game objects
-<<<<<<< HEAD
-
-### I/O Packages
-- **input**: MIDI integration for Alesis Nitro, keyboard controls, input mapping
-=======
 - **pattern-loader**: Loading and parsing rhythm patterns, pattern validation
 - **rhythm-engine**: Hit detection, scoring, game state management, input processing
 - **latency-calibration**: Measuring and compensating for input latency
 
 ### I/O Packages
 - **input**: Keyboard controls, input mapping
->>>>>>> 408c01ed
 - **sound**: Sound effects, music playback, audio feedback
 - **controls**: UI control components, settings interfaces
 
