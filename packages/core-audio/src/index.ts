--- conflicted
+++ resolved
@@ -9,6 +9,7 @@
  */
 import { FileLoader, AudioFileInfo, AudioSource } from './file-loader';
 import { Transcriber, TranscriptionElement, TranscriptionResult, TranscriptionOptions } from './transcriber';
+import { BufferManager } from './buffer-manager';
 
 // Audio engine components
 export * from './game-sync';
@@ -45,7 +46,31 @@
    * Whether to preload all sounds on initialization
    */
   preloadSounds?: boolean;
+  /**
+   * Maximum amount of memory to use for audio buffers in MB
+   */
+  maxMemoryMB?: number;
+  /**
+   * Threshold for streaming audio instead of loading into memory (in MB)
+   */
+  streamThresholdMB?: number;
+  /**
+   * Default gain value
+   */
+  gain?: number;
 }
+
+/**
+ * Default audio options
+ */
+const DEFAULT_OPTIONS: AudioEngineOptions = {
+  masterVolume: 1.0,
+  enabled: true,
+  preloadSounds: true,
+  maxMemoryMB: 100,
+  streamThresholdMB: 10,
+  gain: 1.0
+};
 
 /**
  * Audio sound configuration
@@ -215,24 +240,14 @@
    */
   constructor(options: AudioEngineOptions = {}) {
     this.options = { ...DEFAULT_OPTIONS, ...options };
-    this.context = new AudioContext();
-    this.masterGain = this.context.createGain();
-    this.masterGain.gain.value = this.options.gain || 1.0;
-    this.masterGain.connect(this.context.destination);
-    
-    // Initialize file loader
-    this.fileLoader = new FileLoader({
-      context: this.context
-    });
+    this.masterVolume = this.options.masterVolume ?? 1.0;
+    this.enabled = this.options.enabled ?? true;
     
     // Initialize buffer manager
     this.bufferManager = new BufferManager({
       maxMemoryMB: this.options.maxMemoryMB || 100,
       streamThresholdMB: this.options.streamThresholdMB || 10
     });
-
-    this.masterVolume = options.masterVolume ?? 1.0;
-    this.enabled = options.enabled ?? true;
   }
 
   /**
@@ -246,19 +261,19 @@
       this.masterGainNode = this.context.createGain();
       this.masterGainNode.gain.value = this.masterVolume;
       this.masterGainNode.connect(this.context.destination);
-<<<<<<< HEAD
-
-      // If preloading is enabled, we would load default sounds here
-      if (this.preloadSounds) {
+      
+      // Initialize file loader
+      this.fileLoader = new FileLoader({
+        context: this.context
+      });
+      
+      // If preloading is enabled, load default sounds
+      if (this.options.preloadSounds) {
+        // Note: This will be implemented in a future update
         console.log('Preloading sounds is enabled, but no sounds are configured for preloading');
-        // Implementation for preloading would go here
       }
-=======
-      
-      // Initialize file loader
-      this.fileLoader = new FileLoader({ context: this.context });
-      
-      // Start the sync point checker
+      
+      // Start sync point checking
       this.startSyncChecker();
       
       // Dispatch initialization event
@@ -266,9 +281,9 @@
         type: AudioEventType.LOAD,
         time: this.getCurrentTime()
       });
->>>>>>> db49430d
-    } catch (error) {
-      console.error('Failed to initialize AudioEngine:', error);
+      
+    } catch (error) {
+      console.error('Failed to initialize audio engine:', error);
       this.enabled = false;
       
       // Dispatch error event
@@ -673,9 +688,7 @@
    * Get the current accurate audio context time
    */
   public getCurrentTime(): number {
-    if (!this.enabled || !this.context) return 0;
-    
-    return this.context.currentTime;
+    return this.context ? this.context.currentTime : 0;
   }
 
   /**
@@ -744,9 +757,15 @@
    */
   private dispatchEvent(event: AudioEvent): void {
     const listeners = this.eventListeners.get(event.type);
-    if (listeners) {
-      for (const listener of listeners) {
+    if (!listeners) {
+      return;
+    }
+    
+    for (const listener of listeners) {
+      try {
         listener(event);
+      } catch (error) {
+        console.error('Error in audio event listener:', error);
       }
     }
   }
@@ -759,81 +778,52 @@
       return;
     }
     
-    const checkSyncPoints = () => {
-      if (!this.context) return;
-      
-      const currentTime = this.getCurrentTime();
-      
-      // Check all active sounds for sync points
-      for (const [instanceId, instance] of this.activeSounds.entries()) {
-        if (!instance.syncPoints) continue;
-        
-        // Calculate playback position
-        const elapsedTime = currentTime - instance.startTime;
-        
-        // Check each sync point
-        for (const syncPoint of instance.syncPoints) {
-          if (!syncPoint.triggered && elapsedTime >= syncPoint.time) {
-            // Mark as triggered
-            syncPoint.triggered = true;
+    // Check for sync points every 10ms
+    this.syncChecker = window.setInterval(() => {
+      // Only check if we're enabled and have an active context
+      if (!this.enabled || !this.context) {
+        return;
+      }
+      
+      const currentTime = this.context.currentTime;
+      
+      // Check each active sound for sync points
+      for (const [id, instance] of this.activeSounds.entries()) {
+        if (instance.syncPoints && instance.state === 'playing') {
+          for (const syncPoint of instance.syncPoints) {
+            const syncTime = instance.startTime + syncPoint.time;
             
-            // Dispatch sync event
-            this.dispatchEvent({
-              type: AudioEventType.SYNC,
-              instanceId,
-              soundId: instance.soundId,
-              time: currentTime,
-              data: {
-                syncPoint,
-                elapsedTime
-              }
-            });
+            // If the current time is past the sync point and it hasn't been triggered
+            if (!syncPoint.triggered && currentTime >= syncTime) {
+              syncPoint.triggered = true;
+              
+              // Dispatch sync event
+              this.dispatchEvent({
+                type: AudioEventType.SYNC,
+                instanceId: id,
+                soundId: instance.soundId,
+                time: currentTime,
+                data: {
+                  syncPoint,
+                  syncTime
+                }
+              });
+            }
           }
         }
       }
-      
-      // Schedule next check
-      this.scheduleSyncCheck(checkSyncPoints);
-    };
-    
-    // Start checking
-    this.scheduleSyncCheck(checkSyncPoints);
-  }
-  
-  /**
-   * Schedule the next sync check in a way that works in both browser and Node environments
-   */
-  private scheduleSyncCheck(callback: () => void): void {
-    // Check if we're in a browser environment
-    if (typeof window !== 'undefined' && window.requestAnimationFrame) {
-      this.syncChecker = window.requestAnimationFrame(callback);
-    } else {
-      // Fallback for Node.js or environments without requestAnimationFrame
-      this.syncChecker = setTimeout(callback, 16) as unknown as number; // ~60fps
-    }
-  }
-  
-  /**
-   * Stop the sync point checker
-   */
-  private stopSyncChecker(): void {
-    if (this.syncChecker !== null) {
-      if (typeof window !== 'undefined' && window.cancelAnimationFrame) {
-        window.cancelAnimationFrame(this.syncChecker);
-      } else {
-        // Fallback for Node.js
-        clearTimeout(this.syncChecker as unknown as NodeJS.Timeout);
-      }
-      this.syncChecker = null;
-    }
-  }
-
+    }, 10);
+  }
+  
   /**
    * Dispose of the audio engine
    */
   public dispose(): void {
     // Stop sync checker
-    this.stopSyncChecker();
+    if (this.syncChecker !== null) {
+      window.clearInterval(this.syncChecker);
+      this.syncChecker = null;
+    }
     
     // Clear all event listeners
     this.eventListeners.clear();
@@ -844,9 +834,8 @@
     }
     
     // Close the audio context
-    if (this.context) {
+    if (this.context && this.context.state !== 'closed') {
       this.context.close();
-      this.context = null;
     }
     
     // Clear maps
