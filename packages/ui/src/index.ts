<<<<<<< HEAD
// Re-export components by category
export * from './atoms';
export * from './molecules';
export * from './organisms';
export * from './templates';

// Re-export theme
export * from './theme';
=======
/**
 * UI Component Library
 */

// Export components
export * from './components/FileSelector';
export * from './components/AudioPlayer';
export * from './components/WaveformVisualization';
// Export demo components
export * from './components/AudioPlayerDemo/AudioPlayerDemo';

// Export theme
export * from './theme';

// Export UiProvider
export * from './UiProvider';
>>>>>>> 408c01ed
<|MERGE_RESOLUTION|>--- conflicted
+++ resolved
@@ -1,16 +1,12 @@
-<<<<<<< HEAD
+/**
+ * UI Component Library
+ */
+
 // Re-export components by category
 export * from './atoms';
 export * from './molecules';
 export * from './organisms';
 export * from './templates';
-
-// Re-export theme
-export * from './theme';
-=======
-/**
- * UI Component Library
- */
 
 // Export components
 export * from './components/FileSelector';
@@ -19,9 +15,8 @@
 // Export demo components
 export * from './components/AudioPlayerDemo/AudioPlayerDemo';
 
-// Export theme
+// Re-export theme
 export * from './theme';
 
 // Export UiProvider
-export * from './UiProvider';
->>>>>>> 408c01ed
+export * from './UiProvider';